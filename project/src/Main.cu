--- conflicted
+++ resolved
@@ -3,25 +3,17 @@
 #include <fstream>
 #include <vector>
 #include "TSP.h"
-#include "GAInterface.h"
 #include "GA_CPU.h"
 #include "GA_CUDA.h"
-<<<<<<< HEAD
 #include "GA_oneThreadPerGene.hpp"
-#include  <limits>
 
 using namespace std::chrono;
-
-// 枚举用于选择实现版本
-enum class Implementation { CPU, CUDA_perIndividual, CUDA_perGene };
-=======
-#include "GA_oneThreadPerGene.hpp" // Additional GA variant (if needed)
->>>>>>> c36536bd
 
 // Extended implementation strategy enum
 enum class Implementation {
     CPU,
     CUDA,
+    CUDA_PER_GENE,
     CUDA_SELECTION,        // Only selection using CUDA; others use CPU
     CUDA_CROSS,            // Only crossover using CUDA; others use CPU
     CUDA_MUTATION,         // Only mutation using CUDA; others use CPU
@@ -48,6 +40,7 @@
     std::string strategyName;
     double bestFitness;
     double totalTime; // Total time for the GA iterations (in seconds)
+    double totalKernelTime;
     // Hyperparameters
     int numCities;
     int popSize;
@@ -67,9 +60,6 @@
     double updOff_compute, updOff_kernel, updOff_total;
 };
 
-<<<<<<< HEAD
-void runOneIndividualPerThread(const GAFunctionSet& gaFuncs, TSP& tsp, const int generations) {
-=======
 // Get the strategy name string from the enum
 std::string getStrategyName(Implementation impl) {
     switch (impl) {
@@ -86,6 +76,56 @@
         default: return "Unknown";
     }
 }
+
+
+GAResult runOneGenePerThread(TSP& tsp, const int generations) {
+
+    auto const solution = new Array3D<int>(tsp.numIslands, tsp.popSize / tsp.numIslands, tsp.numCities + 1);
+    auto const distanceMat = new Array2D<float>(tsp.numCities, tsp.numCities);
+    distanceMat->fill(tsp.distanceMatrixFlat);
+
+    auto calculationTime = milliseconds();
+    auto totalTime = milliseconds();
+
+    ga_one_thread_per_gene(
+        *solution,
+        *distanceMat,
+        generations, tsp.crossoverProbability, tsp.mutationProbability,
+        &calculationTime,
+        &totalTime
+    );
+
+    // unsigned bestIslandId = 0;
+    // unsigned bestIndividualId = 0;
+    double bestFitness = INFINITY;
+    for (unsigned islandId = 0; islandId < solution->xSize(); islandId++) {
+        for (unsigned individualId = 0; individualId < solution->ySize(); individualId++) {
+            const auto fitness = *reinterpret_cast<float*>(&solution->at(islandId, individualId, tsp.numCities));
+            if (fitness < bestFitness) {
+                // bestIslandId = islandId;
+                // bestIndividualId = individualId;
+                bestFitness = fitness;
+            }
+        }
+    }
+
+    // const auto bestIndividual = std::vector(
+    //     &solution->at(bestIslandId, bestIndividualId, 0),
+    //     &solution->at(bestIslandId, bestIndividualId, tsp.numCities - 1)
+    // );
+
+    auto result = GAResult();
+    result.strategyName = "ONE_GENE_PRE_THREAD";
+    result.totalTime = static_cast<double>(totalTime.count()) / 1000;
+    result.bestFitness = 1 / bestFitness;
+    result.totalKernelTime = static_cast<double>(calculationTime.count()) / 1000;
+
+    delete solution;
+
+    return result;
+
+}
+
 
 // Run a single strategy; returns a GAResult containing the result and timing info.
 GAResult run_strategy(Implementation impl,
@@ -205,13 +245,17 @@
     // Create a TSP instance (constructor initializes cities, population, distance matrix, GPU buffers, and time records)
     TSP tsp(numCities, popSize, mapSize, numIslands,
             parentSelectionRate, crossoverProbability, mutationProbability);
->>>>>>> c36536bd
+
+    // One Gene Per Thread (CUDA) implementation
+    if (impl == Implementation::CUDA_PER_GENE) {
+        return runOneGenePerThread(tsp, generations);
+    }
 
     // Initial population fitness update
     gaFuncs.updatePopulationFitness(tsp);
 
     // Record the start time for the GA iterations (this covers the whole GA loop)
-    auto startTime = std::chrono::high_resolution_clock::now();
+    auto startTime = high_resolution_clock::now();
 
     // GA main loop: each generation runs all GA steps
     for (int gen = 0; gen < generations; gen++) {
@@ -225,106 +269,9 @@
     }
 
     // Record the end time
-    auto endTime = std::chrono::high_resolution_clock::now();
-    std::chrono::duration<double> duration = endTime - startTime;
-
-<<<<<<< HEAD
-}
-
-
-void runOneGenePerThread(TSP& tsp, const int generations) {
-
-    auto const solution = new Array3D<int>(tsp.numIslands, tsp.popSize / tsp.numIslands, tsp.numCities + 1);
-    auto const distanceMat = new Array2D<float>(tsp.numCities, tsp.numCities);
-    distanceMat->fill(tsp.distanceMatrixFlat);
-
-    auto calculationTime = milliseconds();
-    auto totalTime = milliseconds();
-
-    ga_one_thread_per_gene(
-        *solution,
-        *distanceMat,
-        generations, tsp.crossoverProbability, tsp.mutationProbability,
-        &calculationTime,
-        &totalTime
-    );
-
-    unsigned bestIslandId = 0;
-    unsigned bestIndividualId = 0;
-    float bestFitness = INFINITY;
-    for (unsigned islandId = 0; islandId < solution->xSize(); islandId++) {
-        for (unsigned individualId = 0; individualId < solution->ySize(); individualId++) {
-            const auto fitness = *reinterpret_cast<float*>(&solution->at(islandId, individualId, tsp.numCities));
-            if (fitness < bestFitness) {
-                bestIslandId = islandId;
-                bestIndividualId = individualId;
-                bestFitness = fitness;
-            }
-        }
-    }
-
-    const auto bestIndividual = std::vector(
-        &solution->at(bestIslandId, bestIndividualId, 0),
-        &solution->at(bestIslandId, bestIndividualId, tsp.numCities - 1)
-    );
-
-    std::cout << "One Gene Per Thread (CUDA) Result:" << std::endl;
-    std::cout << "Time Total: " << (calculationTime / 1000).count() << " seconds" << std::endl;
-    std::cout << "Best Fitness: " << bestFitness << std::endl;
-    std::cout << "Best Individual: ";
-    for (const auto& gene : bestIndividual) {
-        std::cout << gene << " ";
-    }
-    std::cout << std::endl;
-
-    delete solution;
-
-}
-
-
-int main() {
-    // GA 算法参数设置
-    int numCities = 256;
-    int popSize = 1024;
-    int mapSize = 1000;
-    int numIslands = 64;
-    float parentSelectionRate = 0.5f;
-    float crossoverProbability = 0.7f;
-    float mutationProbability = 0.05f;
-    int generations = 500;
-
-    // 选择实现版本
-    Implementation impl = Implementation::CUDA_perGene; // CUDA 或 CPU
-
-    // 初始化 TSP 问题（构造函数会生成城市、种群和距离矩阵）
-    TSP tsp(numCities, popSize, mapSize, numIslands,
-            parentSelectionRate, crossoverProbability, mutationProbability);
-
-    auto gaFuncs = GAFunctionSet();
-    if (impl == Implementation::CPU) {
-        gaFuncs.selection = GA::selectionCPU;
-        gaFuncs.crossover = GA::crossoverCPU;
-        gaFuncs.mutation = GA::mutationCPU;
-        gaFuncs.replacement = GA::replacementCPU;
-        gaFuncs.migration = GA::migrationCPU;
-        gaFuncs.updatePopulationFitness = GA::updatePopulationFitnessCPU;
-        gaFuncs.updateOffspringFitness = GA::updateOffspringFitnessCPU;
-        runOneIndividualPerThread(gaFuncs, tsp, generations);
-    } else if (impl == Implementation::CUDA_perIndividual) { // Implementation::CUDA
-        gaFuncs.selection = GA::selectionCUDA;
-        gaFuncs.crossover = GA::crossoverCUDA;
-        gaFuncs.mutation = GA::mutationCUDA;
-        gaFuncs.replacement = GA::replacementCUDA;
-        gaFuncs.migration = GA::migrationCUDA;
-        gaFuncs.updatePopulationFitness = GA::updatePopulationFitnessCUDA;
-        gaFuncs.updateOffspringFitness = GA::updateOffspringFitnessCUDA;
-        runOneIndividualPerThread(gaFuncs, tsp, generations);
-    } else if (impl == Implementation::CUDA_perGene) {
-        runOneGenePerThread(tsp, generations);
-    }
-
-    return 0;
-=======
+    auto endTime = high_resolution_clock::now();
+    duration<double> duration = endTime - startTime;
+
     // Find the best fitness among all islands
     double bestFitness = -1.0;
     for (int island = 0; island < tsp.numIslands; island++) {
@@ -347,7 +294,6 @@
     result.crossoverProbability = crossoverProbability;
     result.mutationProbability = mutationProbability;
     result.generations = generations;
->>>>>>> c36536bd
 
     result.sel_compute = tsp.selectionTime.computeTime;
     result.sel_kernel  = tsp.selectionTime.kernelTime;
@@ -379,6 +325,7 @@
 
     return result;
 }
+
 
 int main() {
     // Hyperparameters
@@ -389,10 +336,29 @@
     float parentSelectionRate = 1.0f;
     float crossoverProbability = 0.7f;
     float mutationProbability = 0.05f;
-    int generations = 5;
+    int generations = 500;
+
+    constexpr bool runOneGenePerThreadImplementation = true;
+
+    if (runOneGenePerThreadImplementation) {
+
+        const auto result = run_strategy(
+            Implementation::CUDA_PER_GENE,
+            numCities, popSize, mapSize, numIslands,
+            parentSelectionRate, crossoverProbability, mutationProbability, generations
+        );
+
+        std::cout << "One Gene Per Thread (CUDA) Result:" << std::endl;
+        std::cout << "Time Total: " << result.totalTime << " seconds" << std::endl;
+        std::cout << "Time Total Kernel: " << result.totalKernelTime << " seconds" << std::endl;
+        std::cout << "Best Fitness: " << result.bestFitness << std::endl;
+
+        return 0;
+
+    }
 
     // Strategy list
-    std::vector<Implementation> strategies = {
+    std::vector strategies = {
         Implementation::CPU,
         Implementation::CUDA,
         Implementation::CUDA_SELECTION,
@@ -446,5 +412,4 @@
     }
 
     outfile.close();
-    return 0;
 }